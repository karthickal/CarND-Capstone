#!/usr/bin/env python

"""The waypoint updater node."""

__author__ = "Thomas Woodside, Karthick Loganathan"

import rospy
from geometry_msgs.msg import PoseStamped, TwistStamped
from styx_msgs.msg import Lane, Waypoint
from std_msgs.msg import Int32
from tf.transformations import euler_from_quaternion

import math

'''
This node will publish waypoints from the car's current position to some `x` distance ahead.
As mentioned in the doc, you should ideally first implement a version which does not care
about traffic lights or obstacles.
Once you have created dbw_node, you will update this node to use the status of traffic lights too.
Please note that our simulator also provides the exact location of traffic lights and their
current status in `/vehicle/traffic_lights` message. You can use this message to build this node
as well as to verify your TL classifier.
TODO (for Yousuf and Aaron): Stopline location for each traffic light.
'''

LOOKAHEAD_WPS = 25  # Number of waypoints we will publish. You can change this number
KPH_MPS = 0.277778 # change from 1 KPH to 1 MPH
WAIT_TIME = 10.0
SAFE_ACCEL = 1.0

class WaypointUpdater(object):
    def __init__(self):
        """
        Initialize the node, states and params. Set callbacks for topics.
        """
        rospy.init_node('waypoint_updater')

        # register the subscribers
        self.curr_pose_sub = rospy.Subscriber('/current_pose', PoseStamped, self.pose_cb)
        self.base_wp_sub = rospy.Subscriber('/base_waypoints', Lane, self.waypoints_cb)
        self.traffic_sub = rospy.Subscriber('/traffic_waypoint', Int32, self.traffic_cb)
        self.curr_vel_sub = rospy.Subscriber('/current_velocity', TwistStamped, self.velocity_cb)

        # create the publisher
        self.final_waypoints_pub = rospy.Publisher('final_waypoints', Lane, queue_size=1)

        # initialize track states
        self.base_waypoints = None
        self.pose = None
        self.last_waypoint = None
        self.traffic_wp_ind = None
        self.current_speed = 0.0

        # set parameters
        self.max_vel = rospy.get_param('~velocity', 40.0)
        self.braking_distance = self.max_vel * 2
        self.creep_speed = 8.0 * KPH_MPS
        self.stop_distance = 5.0

        # set logs and flags
        self.pose_received_time = None
        self.traffic_received_time = None
        self.apply_brake = False

        # start the loop
        self.loop()

    def __is_behind(self, pose, target_wp):
        """
        To determine if the target waypoint is behind the car
        :param pose: the pose of the car
        :param target_wp: the target waypoint
        :return: bool True if waypoint is behind else False
        """

        # get the yaw angle after transformation
        _, _, yaw = euler_from_quaternion([pose.orientation.x,
                                           pose.orientation.y,
                                           pose.orientation.z,
                                           pose.orientation.w])

        origin_x = pose.position.x
        origin_y = pose.position.y

        # shift the co-ordinates
        shift_x = target_wp.pose.pose.position.x - origin_x
        shift_y = target_wp.pose.pose.position.y - origin_y

        # rotate and check orientation
        x = (shift_x * math.cos(0.0 - yaw)) - (shift_y * math.sin(0.0 - yaw))
        if x > 0.0:
            return False
        return True

    def __get_closest_waypoint(self, pose):
        """
        Get the closest waypoint from the car's current pose
        :param pose: the pose of the car
        :return: the closest waypoint ahead of the car
        """

        num_waypoints = len(self.base_waypoints)

        # calculate the nearest waypoint by temporarily storing shortest distance
        closest_index = 0
        closest_waypoint = None
        closest_distance = float('inf')

        # check if we have a known last point; if found lopp from it to improve performance
        if self.last_waypoint:  # will happen every time except for the first time.
            for i in range(num_waypoints):
                this_index = (i + self.last_waypoint) % num_waypoints
                waypoint = self.base_waypoints[this_index]
                this_distance = self.euclidean_distance(waypoint.pose.pose.position, pose.position)
                if this_distance < closest_distance:
                    closest_index = this_index
                    closest_waypoint = waypoint
                    closest_distance = this_distance
                else:  # we are now getting further away, stop
                    break
        # iterate through all waypoints initially
        else:
            for i, waypoint in enumerate(self.base_waypoints):
                this_distance = self.euclidean_distance(waypoint.pose.pose.position, pose.position)
                if this_distance < closest_distance:
                    closest_index = i
                    closest_waypoint = waypoint
                    closest_distance = this_distance

        # check if closest waypoint is behind the car
        if self.__is_behind(pose, closest_waypoint):
            closest_index += 1

        return closest_index

    def __get_traffic_wp(self, closest_index):
        """
        To get a valid traffic waypoint index ahead of the car
        :param closest_index: the index of the waypoint near the car
        :return: the traffic waypoint index; -1 if no traffic waypoints ahead
        """
        # check if we received a traffic waypoint index
        if self.traffic_wp_ind is not None and  self.traffic_wp_ind != -1:
            # check if the traffic index is ahead of the planned route
            for i in range(LOOKAHEAD_WPS):
                new_index = (i + closest_index) % len(self.base_waypoints)
                if new_index == self.traffic_wp_ind:
                    return self.traffic_wp_ind

        # not found
        return -1

    def loop(self):
<<<<<<< HEAD
        rate = rospy.Rate(10)

=======
        """
        Loop to publish the waypoints and recommended speed
        :return: None
        """
        # limit publishing to 30 per second
        rate = rospy.Rate(30)
>>>>>>> 69448568
        while not rospy.is_shutdown():
            rate.sleep()

            # check if states are available
            if self.base_waypoints is None or self.pose is None:
                continue

            # get the current pose of the car
            pose = self.pose.pose
            header = self.pose.header

            # get the closest waypoint to the car's position
            closest_idx = self.__get_closest_waypoint(pose)
            last_index = closest_idx + LOOKAHEAD_WPS

            # get the traffic waypoint index
            traffic_wp_ind = self.__get_traffic_wp(closest_idx)

            # check if car has to brake
            if traffic_wp_ind != -1 and traffic_wp_ind is not None:
                self.apply_brake = True
            else:
                self.apply_brake = False

            # generate the next set of waypoints and set the speed for the waypoints
            next_waypoints = self.__generate_next_waypoints(pose, self.base_waypoints, closest_idx, last_index, traffic_wp_ind)

            # get the lane object
            lane = self.__get_lane(header, next_waypoints)

            # publish the waypoints
            self.final_waypoints_pub.publish(lane)

            # save the last
            self.last_waypoint = closest_idx
        else:
            rospy.logwarn("Original waypoints not yet loaded. Cannot publish final waypoints.")


    def pose_cb(self, msg):
        """
        Callback to handle pose updates. Generates the next waypoints
        :param msg: incoming message, contains pose data
        :return: None
        """
        self.pose = msg
        self.pose_received_time = rospy.Time.now()


    def __generate_next_waypoints(self, pose, waypoints, closest_idx, last_idx, traffic_idx = -1):
        """
        Method to generate and set the desired speed for the next waypoints
        :param pose: the current pose of the car
        :param waypoints: the list of target waypoints
        :param closest_idx: the waypoint close to the car
        :param last_idx: the final waypoint
        :param traffic_idx: the traffic waypoint
        :return: the list of target waypoints with smooth speed
        """

        # check if waypoints is valid
        if waypoints is None:
            return waypoints

        # get the current state
        current_speed = self.current_speed
        brake = self.apply_brake
        speed_limit = self.max_vel * KPH_MPS
        next_waypoints = []

        # if braking is not required; set incremental speeds with safe acceleration
        if not brake:
            for i in range(closest_idx, last_idx):
                wp = waypoints[i%len(self.base_waypoints)]
                current_speed = min(current_speed + SAFE_ACCEL, speed_limit)
                self.set_waypoint_velocity(wp, current_speed)
                next_waypoints.append(wp)
            return next_waypoints

        # if braking is required then validate traffic waypoint
        if traffic_idx == -1:
            rospy.logwarn("WaypointUpdater: Trying to brake while there is no traffic signal")
            return []

        # calculate the distance under which braking has to be done and the braking power
        traffic_wp = self.base_waypoints[traffic_idx%len(self.base_waypoints)]
        stop_distance = self.euclidean_distance(pose.position, traffic_wp.pose.pose.position)
        brake_coeff = min(stop_distance, self.braking_distance) / self.current_speed

        # set decremental speeds based on the distance from stop line
        traffic_idx_found = False
        for i in range(closest_idx, last_idx):
            idx = i%len(self.base_waypoints)
            wp = waypoints[idx]
            if not traffic_idx_found:
                wp_distance = self.euclidean_distance(wp.pose.pose.position, traffic_wp.pose.pose.position)
                # if traffic waypoint index set speed to 0
                if idx == traffic_idx:
                    self.set_waypoint_velocity(wp, 0)
                    traffic_idx_found = True
                # if distance is greater than mimimum stopping distance continue accelerating
                elif wp_distance > self.braking_distance:
                    current_speed = min(current_speed+SAFE_ACCEL, speed_limit)
                    self.set_waypoint_velocity(wp, current_speed)
                else:
                    # if distance is greater than stop distance creep along
                    if wp_distance > self.stop_distance:
                        rec_speed = self.creep_speed
                    else:
                        # reduce speed based on distance from stop line
                        decelerate = brake_coeff * (self.braking_distance - wp_distance)
                        rec_speed = self.current_speed - decelerate
                    self.set_waypoint_velocity(wp, rec_speed)
            else: # set speed as 0 for all waypoints after stop line
                self.set_waypoint_velocity(wp, 0)

            next_waypoints.append(wp)

        return next_waypoints

    def __get_lane(self, header, waypoints):
        """
        To get the lane object for publishing
        :param header: the message header
        :param waypoints: the new waypoints
        :return: the Lane object
        """
        lane = Lane()
        lane.header = header
        lane.waypoints = waypoints

        return lane

    def waypoints_cb(self, msg):
        """
        Callback to handle incoming waypoints message.
        :param msg: incoming message, contains waypoints
        :return: None
        """
        self.base_waypoints = msg.waypoints

    def traffic_cb(self, msg):
        '''
        Callback to handle incoming traffic waypoint messages
        :param msg: the incoming message containing traffic waypoint data
        :return: None
        '''
        self.traffic_wp_ind = msg.data
        self.traffic_received_time = rospy.Time.now().to_sec()

    def velocity_cb(self, msg):
        """
        Callback to set the current speed of the car
        :param msg: incoming message containing current velocity
        :return: None
        """
        # rospy.loginfo("WaypointUpdater: Received current speed {}".format(msg.twist.linear.x))
        self.current_speed = msg.twist.linear.x

    def obstacle_cb(self, msg):
        # TODO: Callback for /obstacle_waypoint message. We will implement it later
        pass

    def get_waypoint_velocity(self, waypoint):
        return waypoint.twist.twist.linear.x

    def set_waypoint_velocity(self, waypoint, velocity):
        """
        Sets the desired velocity for the waypoint. Thresholds the max value to the speed limit
        :param waypoint: the waypoint to set the speed for
        :param velocity: the desired speed
        :return: None
        """
        safe_speed = min(velocity, self.max_vel * KPH_MPS)
        waypoint.twist.twist.linear.x = safe_speed

    def distance(self, waypoints, wp1, wp2):
        dist = 0
        dl = lambda a, b: math.sqrt((a.x - b.x) ** 2 + (a.y - b.y) ** 2 + (a.z - b.z) ** 2)
        for i in range(wp1, wp2 + 1):
            dist += dl(waypoints[wp1].pose.pose.position, waypoints[i].pose.pose.position)
            wp1 = i
        return dist

    def euclidean_distance(self, p1, p2):
        """
        To calculate euclidean distance between two poses
        :param p1: the position of the first way point
        :param p2: the position of the second way point
        :return: the distance between the two poses
        """
        return math.sqrt(math.pow(p1.x - p2.x, 2) + math.pow(p1.y - p2.y, 2) + math.pow(p1.z - p2.z, 2))


if __name__ == '__main__':
    try:
        WaypointUpdater()
    except rospy.ROSInterruptException:
        rospy.logerr('Could not start waypoint updater node.')<|MERGE_RESOLUTION|>--- conflicted
+++ resolved
@@ -151,17 +151,12 @@
         return -1
 
     def loop(self):
-<<<<<<< HEAD
-        rate = rospy.Rate(10)
-
-=======
         """
         Loop to publish the waypoints and recommended speed
         :return: None
         """
         # limit publishing to 30 per second
         rate = rospy.Rate(30)
->>>>>>> 69448568
         while not rospy.is_shutdown():
             rate.sleep()
 
